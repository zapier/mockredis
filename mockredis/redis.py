--- conflicted
+++ resolved
@@ -372,15 +372,9 @@
 
     def lrange(self, key, start, stop):
         """Emulate lrange."""
-<<<<<<< HEAD
-
-        l = self.redis.get(key, [])
-        return map(str, l[start:stop + 1 if stop != -1 else None])
-=======
         redis_list = self._get_list(key, 'LRANGE')
         start, stop = self._translate_range(len(redis_list), start, stop)
         return redis_list[start:stop + 1]
->>>>>>> cc36697c
 
     def lindex(self, key, index):
         """Emulate lindex."""
