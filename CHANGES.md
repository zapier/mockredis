<<<<<<< HEAD
Version 2.9.2
 - Fixed the versioning issue.

=======
>>>>>>> 4062e1d7
Version 2.9.1
 - Support for `from_url`
 - Support for `transaction`
 - Fix `do_expire` method in Python 3  
 
Version 2.9.0.12
 - Support: `dbsize`

Version 2.9.0.11
 - Support: `scan_iter`, `sscan_iter`, `zscan_iter`, `hscan_iter`

Version 2.9.0.10
 - Return & store byte strings everywhere (unicode turns into utf-8 by default)
 - Fix *SCAN returning non-long values.
 - Fix *TTL returning -1/-2/None - this varies depending on whether StrictRedis is in use.

Version 2.9.0.9

 - Support: RENAME and RENAMENX
 - SADD will raise an exception if an empty list is passed to it

Version 2.9.0.8

 - Add inclusive syntax (parenthesis) support for zero sets ZRANGEBYSCORE, ZREVRANGEBYSCORE  & ZREMRANGEBYSCORE
 - Expire can accept a timedelta value

Version 2.9.0.1

 - Rename `redis.py` module as `client.py` to avoid naming conflicts from the nose plugin.
 - Support contextmanager uses of `MockRedisLock`
 - Support `string` operation: MSET

Version 2.9.0.0

 - Support redis-py 2.9.0
 - Support: SCAN, SSCAN, HSCAN, and ZSCAN

Version 2.8.0.3

 - Support verifying unit tests against actual redis-server and redis-py.
 - Improve exception representation/mapping.
 - Update TTL to return -2 for unknown keys.
 - Fix `zset` `score_range_func` behavior to expect string input
 - Raise `WatchError` in `MockRedisPipeline.execute()`
 - Added `list` operations: SORT

Version 2.8.0.2

 - Added `string` operations: MGET, MSETNX, and GETSET
 - Added "*" support to KEYS
 - Added container functions: __getitem__, __setitem__, __delitem__, __member__
 - Added `pubsub` operations: PUBLISH

Version 2.8.0.1

 - Fixed for RPOPLPUSH

Version 2.8.0.0

 - Update LREM argument order to match redispy

Version 2.7.5.2

 - Added `list` operations: LSET, LTRIM
 - Added `key` operations: INCRBY, DECRBY
 - Added `transaction` operations: WATCH, MULTI, UNWATCH
 - Added expiration operations: EXPIREAT, PEXPIRE, PTTL, PSETX
 - Fixed return values for some `set` operations
 
Version 2.7.5.1

 - Changed DEL to support a list of keys as arguments and return the number of
   keys that were deleted.
 - Improved pipeline support

Version 2.7.5.0

 - Added `script` operations: EVAL, EVALSHA, SCRIPT_EXISTS, SCRIPT_FLUSH,
   SCRIPT_LOAD, REGISTER_SCRIPT
 - Added `list` operations: RPOPLPUSH
 - Added `string` operations: SETEX, SETNX
 - Changed `string` operation SET to support EX, PX, NX and XX options
   (available in redis-py since 2.7.4).

Version 2.7.2.5

 - Added `hash` operations: HMGET, HSETNX, HINCRBYFLOAT, HKEYS, HVALS

Version 2.7.2.4

 - Added `list` operations: LREM

Version 2.7.2.3

 -  Changed distribution name to "mockredispy"
 -  Added `set` operations: SADD (multivalue), SCARD, SDIFF, SDIFFSTORE,
    SINTER, SINTERSTORE, SISMEMBER, SMEMBERS (minor improvement), SMOVE,
    SPOP, SRANDMEMBER (improvement), SREM (multivalue), SUNION, SUNIONSTORE

Version 2.7.2.2

 -  Added `list` operations: LLEN, LPUSH, RPOP
 -  Ensure that saved values are strings.

Version 2.7.2.1

 -  Added `zset` operations: ZADD, ZCARD, ZCOUNT, ZINCRBY, ZINTERSTORE, ZRANGE,
    ZRANGEBYSCORE, ZRANK, ZREM, ZREMRANGEBYRANK, ZREMRANGEBYSCORE, ZREVRANGE,
    ZREVRANGEBYSCORE, ZREVRANK, ZSCORE, ZUNIONSTORE<|MERGE_RESOLUTION|>--- conflicted
+++ resolved
@@ -1,11 +1,11 @@
-<<<<<<< HEAD
+Version 2.9.3
+ - Support for `from_url`
+ - Going to remove develop and use master following github flow model.
+ 
 Version 2.9.2
  - Fixed the versioning issue.
 
-=======
->>>>>>> 4062e1d7
 Version 2.9.1
- - Support for `from_url`
  - Support for `transaction`
  - Fix `do_expire` method in Python 3  
  
