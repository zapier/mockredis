--- conflicted
+++ resolved
@@ -1,10 +1,7 @@
-<<<<<<< HEAD
- - SADD will raise an exception if an empty list is passed to it
-=======
 Version 2.9.0.9
 
  - Support: RENAME and RENAMENX
->>>>>>> a2320aeb
+ - SADD will raise an exception if an empty list is passed to it
 
 Version 2.9.0.8
 
